--- conflicted
+++ resolved
@@ -135,12 +135,8 @@
     dropout = [0, 0.5]
     x_unit = [20, 50, 100]
     x_layer = [1, 2]
-<<<<<<< HEAD
     y_base_unit = [20, 50, 100]
     y_layers = [2,5,10]
-=======
-    y_base_unit = [5, 10]
->>>>>>> d7fa41f6
     y_top_unit = [5, 10, 20]
     learning_rates = [5e-2, 1e-2, 1e-3]
     model = [ModelType.LS, ModelType.INTER]
